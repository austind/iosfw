# Control session credentials
# Comment out to prompt at runtime
ctl_username: 'admin'
ctl_password: 'mypass'
ctl_secret: 'mysecret'

# Control session transport protocol
# iosfw will attempt to establish a control session using the protocols
# defined here, in this order. Accepted values are 'ssh' or 'telnet'.
# If both are provided, iosfw will fall back to the second if the first fails.
ctl_transport:
    - ssh
#    - telnet

# Local path to firmware images (no trailing slash).
# Even if you serve images from a remote machine, include 
# copies in a local directory. This enables iosfw to perform
# file size and hash integrity checks.
src_image_path: '../ios'

# Remote path on device. '/' means root filesystem (no trailing slash
# otherwise)
dest_image_path: '/'

# Filesystem(s) on device to store upgrade image.
# Attempts these filesystems in this order, stopping at the first
# that exists on the target device.
#
# "auto" will attempt to detect the filesystem of the running image
# and use that. When using "auto," specify a fallback in case
# detection fails.
#
dest_filesystem:
    - 'auto'
    - 'bootflash:'
    - 'flash:'

# File transfer protocol
# Tested with sftp, ftp, tftp. Experimental support for http.
transfer_proto: 'ftp'

# File transfer source IP or hostname
transfer_source: '172.31.16.32'

# File transfer username (FTP)
transfer_username: ''

# File transfer password (FTP)
transfer_password: ''

# Path that transfer_source serves images from.
# Include trailing slash. '/' means root filesystem.
transfer_path: '/'

# SSH config file to use in connections
ssh_config_file: '~/.ssh/config'

# Disable exec-timeout during upgrade operation
# If a copy or install operation takes longer than your line vty
# exec-timeout setting, the remaining operations will fail.
# Original exec-timeout will be restored upon completion.
disable_exec_timeout: true

# Output / Logging
#
# How to notify you of progress.
# 
# tee: write progress info both to console (stdout) and log_file
# file: write progress info only to log_file
# console: write progress info only to console (stdout)
log_method: 'tee'
#
# File path for logging
log_file: './log/iosfw.log'
# 
# Output verbosity level
# Acceptable values, from most verbose to least verbose:
#   - debug
#   - info
#   - warning
#   - error
#   - critical
file_log_level: debug
console_log_level: info

# Whether or not to enforce a feature set match between the running image
# and a prospective upgrade image.
#
# Example feature set strings: lanbase, ipbase, ipservices, universal
#
# NOTE: This failsafe ignores 'k9' (case insensitive) in the feature set
#       string. Example: the strings 'lanbase' and 'lanbasek9' are considered
#       equivalent.
#
# true:
#   - When searching for an upgrade image, the new image's feature set
#     string must match the prospective upgrade image's feature set string.
#     The device's model string must also appear in the list of models
#     associated with the image file, as configured in images.yaml.
#
# false:
#   - No feature set match is enforced. An upgrade image will match a device
#     solely based on the model string as configured in images.yaml.
match_feature_set: true

# Device reload
#
<<<<<<< HEAD
# If you do not want to schedule a reload, set both reload_in and reload_at
# to false.
=======
# If you do not want to schedule a reload, comment out both reload_in and
# reload_at.
>>>>>>> 7fff0f25
#
# If you want to reload immediately after install, pass reload_in: 1
# N.B.: Passing reload_in: 0 will still send `reload in 1` to the device.
# This allows iosfw to cleanly terminate the control session.
#
# reload_in: Relative time delay before reloading device in HHH:MM or MMM
#   Examples:
#   - 1:30   one hour and thirty minutes from now
#   - 24:00  twenty-four hours from now (this time tomorrow)
#   - 240    two hundred and forty minutes from now
#   - 1      reload in one minute
#
# reload_at: Absolute time to schedule device reload in HH:MM 24-hour format.
#   If the time specified has already passed today, schedules for that time
#   tomorrow. NOTE: only works if NTP is configured properly (see below).
#   Examples:
#   - 00:00  (Default) Midnight tonight (technically 00:00 tomorrow morning)
#   - 04:30  4:30am
#   - 17:50  5:50pm
#
# reload_range: Time range (in minutes) across which to randomize reloads,
#   beginning at the time specified in either reload_in or reload_at.
#   Pass reload_range: 0 or comment out to schedule reload at exact time given.
#
# NOTE: reload_in and reload_at are mutually exclusive (set one or the other).
#       If you specify both, you'll get an exception.
#reload_in: 0
reload_at: '00:00'
#reload_range: 0

# Conditions under which to delete the current/running firmware image.
#
# never: Never delete old image.
#   - If dest_file_system has enough space for old and new images
#     to coexist, old image will remain after successful upgrade.
#   - If dest_file_system does NOT have enough space for old and new
#     images to coexist, upgrade will not proceed.
#
# always: Always delete old image.
#   - If dest_file_system has enough space for old and new images
#     to coexist, old image will be deleted after successful upgrade.
#   - If dest_file_system does NOT have enough space for old and new
#     images to coexist, old image will be deleted before copying new
#     image.
#
# as_needed: Only delete old image if insufficient space for both.
#   - If dest_file_system has enough space for old and new images
#     to coexist, leave both.
#   - If dest_file_system does NOT have enough space for old and new
#     images to coexist, old image will be deleted before copying new
#     image.
delete_running_image: 'as_needed'

# Conditions under which to delete old (not running) firmware images.
#
# never: Never delete old images.
#   - If dest_file_system has enough space for old and new images
#     to coexist, old image will remain after successful upgrade.
#   - If dest_file_system does NOT have enough space for old and new
#     images to coexist, upgrade will not proceed.
#
# always: Always delete old images.
#   - If dest_file_system has enough space for old and new images
#     to coexist, old image will be deleted after successful upgrade.
#   - If dest_file_system does NOT have enough space for old and new
#     images to coexist, old images will be deleted before copying new
#     image.
#
# as_needed: Only delete old images if insufficient space.
#   - If dest_file_system has enough space for old and new images
#     to coexist, leave both.
#   - If dest_file_system does NOT have enough space for old and new
#     images to coexist, old images will be deleted before copying new
#     image.
delete_old_images: 'as_needed'

# If SCP is not enabled, run these config commands (in this order) to
# hopefully fix it.
fix_scp:
    - 'aaa authorization exec default local if-authenticated'
    - 'ip ssh version 2'
    - 'ip scp server enable'

# If NTP is not configured, run these commands (in this order) to
# hopefully fix it.
fix_ntp:
    - 'ntp authenticate'
    - 'ntp authentication-key 1337 md5 my-ntp-secret'
    - 'ntp trusted-key 1337'
    - 'ntp server ntp.example.com key 1337'
    - 'clock timezone clock timezone PST -8'
    - 'clock summer-time PDT recurring 2 Sun Mar 2:00 1 Sun Nov 2:00'<|MERGE_RESOLUTION|>--- conflicted
+++ resolved
@@ -105,13 +105,8 @@
 
 # Device reload
 #
-<<<<<<< HEAD
-# If you do not want to schedule a reload, set both reload_in and reload_at
-# to false.
-=======
 # If you do not want to schedule a reload, comment out both reload_in and
 # reload_at.
->>>>>>> 7fff0f25
 #
 # If you want to reload immediately after install, pass reload_in: 1
 # N.B.: Passing reload_in: 0 will still send `reload in 1` to the device.
